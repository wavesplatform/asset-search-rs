--- conflicted
+++ resolved
@@ -2188,9 +2188,6 @@
     repo.reopen_asset_tickers_superseded_by(&lowest_deleted_uids)
 }
 
-<<<<<<< HEAD
-fn rollback_data_entries<R: RepoOperations>(repo: &mut R, block_uid: i64) -> Result<()> {
-=======
 fn rollback_asset_ext_tickers<R: RepoOperations>(repo: &R, block_uid: i64) -> Result<()> {
     let deleted = repo.rollback_asset_ext_tickers(&block_uid)?;
 
@@ -2211,7 +2208,6 @@
 }
 
 fn rollback_data_entries<R: RepoOperations>(repo: &R, block_uid: i64) -> Result<()> {
->>>>>>> 01e03a2a
     let deleted = repo.rollback_data_entries(&block_uid)?;
 
     let mut grouped_deleted: HashMap<DeletedDataEntry, Vec<DeletedDataEntry>> = HashMap::new();
