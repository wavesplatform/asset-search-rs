--- conflicted
+++ resolved
@@ -23,15 +23,9 @@
     #[serde(default = "default_updates_per_request")]
     updates_per_request: usize,
     #[serde(default = "default_max_wait_time_in_secs")]
-<<<<<<< HEAD
     pub max_wait_time_in_secs: u64,
     pub chain_id: u8,
     pub asset_storage_address: String,
-=======
-    max_wait_time_in_secs: u64,
-    chain_id: u8,
-    waves_association_address: String,
->>>>>>> 8fb03bf6
 }
 
 #[derive(Debug, Clone)]
