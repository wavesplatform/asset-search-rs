--- conflicted
+++ resolved
@@ -225,13 +225,9 @@
     pub asset_id: String,
     #[diesel(sql_type = Nullable<Text>)]
     pub ticker: Option<String>,
-<<<<<<< HEAD
-    #[diesel(sql_type = Array<Text>)]
-=======
     #[sql_type = "Nullable<Text>"]
     pub ext_ticker: Option<String>,
     #[sql_type = "Array<Text>"]
->>>>>>> 01e03a2a
     pub labels: Vec<String>,
 }
 
